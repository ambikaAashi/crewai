"""Crew orchestration for creating a polished card blueprint."""
from __future__ import annotations

import json
from dataclasses import asdict
from textwrap import dedent
from typing import Any

from crewai import Agent, Crew, Process, Task
from crewai.llm import LLM

from .config import Settings
from .html_renderer import blueprint_to_html
from .pexels import PexelsPhoto, search_backgrounds
from .requirements import CardRequirements


class CardDesignCrew:
    """Coordinates specialist agents to design a card blueprint."""

    def __init__(self, settings: Settings, requirements: CardRequirements) -> None:
        self.settings = settings
        self.requirements = requirements
        self._llm = LLM(**self.settings.llm_arguments())
        self._pexels_images: list[PexelsPhoto] = []

    def gather_inspirations(self) -> list[PexelsPhoto]:
        """Collect relevant Pexels images based on the requirement set."""

        if not self._pexels_images:
            query = self.requirements.build_pexels_query()
            self._pexels_images = search_backgrounds(
                self.settings.pexels_api_key,
                query,
                per_page=6,
                orientation="landscape",
            )
        return self._pexels_images

    def run(self) -> dict[str, Any]:
        """Execute the crew and return a structured blueprint."""

        inspirations = [asdict(photo) for photo in self.gather_inspirations()]
        requirement_summary = self.requirements.to_summary_dict()
        requirement_summary["pexels_inspirations"] = inspirations

        planner = Agent(
            name="Requirement Analyst",
            role="Understand user goals and distil them into a creative brief.",
            goal="Transform user requirements into a sharp design direction for a card.",
            backstory=dedent(
                """
                Tum ek experienced design strategist ho jo card design projects ko
                structure karta hai. Tumhe ensure karna hai ki har requirement clearly
                defined ho aur koi bhi missing detail highlight ho sake.
                """
            ),
            llm=self._llm,
        )

        copywriter = Agent(
            name="Copywriter & Layout Specialist",
            role="Craft heartfelt copy and propose card layouts based on the brief.",
            goal="Deliver a final blueprint with messaging, layout and imagery guidance.",
            backstory=dedent(
                """
                Tum ek award-winning card designer ho jo typography aur layout ko bahut
                achhi tarah balance karta hai. Tumhe ensure karna hai ki final blueprint
                mein user ke diye gaye images zaroor shamil hon aur occasion ke hisaab se
                tone perfect ho.
                """
            ),
            llm=self._llm,
        )

        analysis_task = Task(
            description=dedent(
                f"""
                Neeche card project ki sari details di gayi hain:
                ```json
                {json.dumps(requirement_summary, indent=2, ensure_ascii=False)}
                ```

                Tumhara kaam hai ek concise creative brief banana jo card ke goals,
                target audience aur critical constraints ko summarise kare. Agar koi
                important information missing ho to usse list karo.

                Output ko JSON mein do with fields: "brief", "gaps".
                """
            ),
            expected_output="JSON with keys 'brief' aur 'gaps'.",
            agent=planner,
        )

        final_task = Task(
            description=dedent(
                """
                Tumhe Requirement Analyst ka brief aur sari project details mil gayi hain.
                Ab tumhara kaam hai poora card blueprint ready karna.

                Deliverables ko JSON object ki tarah present karo with keys:
                - "card_summary": short overview of the concept.
                - "messaging":
                    - "headline"
                    - "body"
                    - "closing"
                - "visual_direction":
                    - "palette"
                    - "typography"
                    - "layout"
                    - "background_image_plan"
                - "image_assets": "must_use" (sab user provided URLs) aur "pexels_options" (top 3 inspirations).
                - "production_notes": kisi bhi printing ya export ke instructions.
                - "next_questions": agar koi detail abhi bhi missing hai to unhe list karo.

                Har hal mein user dwara diye gaye saare image URLs "must_use" mein hon.
                Background_image_plan mein bataye kaunse visuals kis tarah se use honge.
                """
            ),
            expected_output="Structured JSON blueprint jisme sab sections bharay hon.",
            agent=copywriter,
        )

        crew = Crew(
            agents=[planner, copywriter],
            tasks=[analysis_task, final_task],
            process=Process.sequential,
            verbose=False,
        )

        crew_output = crew.kickoff()
        raw_payload = getattr(crew_output, "raw", crew_output)
        raw_output = self._ensure_textual_payload(raw_payload)
        blueprint = self._safe_parse_json(raw_output)
<<<<<<< HEAD
        html_preview = (
            blueprint_to_html(blueprint)
            if isinstance(blueprint, dict)
            else None
        )
=======
>>>>>>> 2f97e866
        return {
            "raw_output": raw_output,
            "blueprint": blueprint,
            "pexels_images": inspirations,
            "html_preview": html_preview,
        }

    def _ensure_textual_payload(self, payload: Any) -> str:
        if payload is None:
            return ""
        if isinstance(payload, str):
            return payload
        if isinstance(payload, (bytes, bytearray)):
            return payload.decode("utf-8", errors="replace")
        if isinstance(payload, (dict, list)):
            try:
                return json.dumps(payload)
            except (TypeError, ValueError):
                return str(payload)
        return str(payload)

    def _safe_parse_json(self, payload: str) -> dict[str, Any] | None:
        try:
            return json.loads(payload)
        except (TypeError, json.JSONDecodeError):
            return None


__all__ = ["CardDesignCrew"]<|MERGE_RESOLUTION|>--- conflicted
+++ resolved
@@ -132,14 +132,13 @@
         raw_payload = getattr(crew_output, "raw", crew_output)
         raw_output = self._ensure_textual_payload(raw_payload)
         blueprint = self._safe_parse_json(raw_output)
-<<<<<<< HEAD
+
         html_preview = (
             blueprint_to_html(blueprint)
             if isinstance(blueprint, dict)
             else None
         )
-=======
->>>>>>> 2f97e866
+
         return {
             "raw_output": raw_output,
             "blueprint": blueprint,
